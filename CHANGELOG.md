# Changelog

All notable changes to this project will be documented in this file.

## [Unreleased]
<<<<<<< HEAD
* 🚀 Enhanced Release Pipeline System + Fix README Examples (#12) @pbouill
=======

* 🚀 Enhanced Release Pipeline System + Fix README Examples (#12) @pbouill

>>>>>>> ce17af3f
* Release: Merge dev to main for PyPI publishing (#11) @pbouill

* 📚 Major README Update: WDS-Focused Documentation with Comprehensive Examples (#10) @pbouill

* 🔬 Final Test: API-based Workflow with GitHub App Auth (#9) @pbouill

* Add enhanced statistics filter and expanded enums for census data (#1) @pbouill<|MERGE_RESOLUTION|>--- conflicted
+++ resolved
@@ -3,13 +3,9 @@
 All notable changes to this project will be documented in this file.
 
 ## [Unreleased]
-<<<<<<< HEAD
-* 🚀 Enhanced Release Pipeline System + Fix README Examples (#12) @pbouill
-=======
 
 * 🚀 Enhanced Release Pipeline System + Fix README Examples (#12) @pbouill
 
->>>>>>> ce17af3f
 * Release: Merge dev to main for PyPI publishing (#11) @pbouill
 
 * 📚 Major README Update: WDS-Focused Documentation with Comprehensive Examples (#10) @pbouill
